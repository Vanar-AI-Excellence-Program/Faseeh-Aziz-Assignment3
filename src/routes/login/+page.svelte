<script lang="ts">
  export let data: { error?: { type: string; message: string; provider: string | null } };
</script>

<section class="mx-auto flex max-w-5xl justify-center px-4 py-16 md:px-6 lg:px-8 lg:py-20">
  <div class="w-full max-w-md">
    <h1 class="text-center text-4xl font-extrabold tracking-tight text-gray-900 md:text-5xl">Welcome back</h1>
    <p class="mt-2 text-center text-gray-600">Sign in to continue to your dashboard.</p>

    <!-- Auth Error Message -->
    {#if data.error?.type === 'auth_error'}
      <div class="mt-4 rounded-lg bg-red-50 border border-red-200 p-4">
        <div class="flex">
          <div class="flex-shrink-0">
            <svg class="h-5 w-5 text-red-400" viewBox="0 0 20 20" fill="currentColor">
              <path fill-rule="evenodd" d="M10 18a8 8 0 100-16 8 8 0 000 16zM8.28 7.22a.75.75 0 00-1.06 1.06L8.94 10l-1.72 1.72a.75.75 0 101.06 1.06L10 11.06l1.72 1.72a.75.75 0 101.06-1.06L11.06 10l1.72-1.72a.75.75 0 00-1.06-1.06L10 8.94 8.28 7.22z" clip-rule="evenodd" />
            </svg>
          </div>
          <div class="ml-3">
            <h3 class="text-sm font-medium text-red-800">Sign In Error</h3>
            <div class="mt-2 text-sm text-red-700">
              <p>{data.error.message}</p>
            </div>
          </div>
        </div>
      </div>
    {/if}

    <div class="card mt-6 p-6">
      <h2 class="mb-2 text-xl font-semibold">Sign in</h2>
      <p class="mb-6 text-sm text-gray-600">Use your email and password.</p>
      <form method="POST" class="space-y-4">
        <input type="hidden" name="provider" value="credentials" />
        <input type="hidden" name="redirectTo" value="/dashboard" />
        <div class="space-y-2">
<<<<<<< HEAD
          <label class="text-sm font-medium" for="loginEmail">Email</label>
          <input class="input" id="loginEmail" type="email" name="email" placeholder="you@example.com" required />
        </div>
        <div class="space-y-2">
          <label class="text-sm font-medium" for="loginPassword">Password</label>
          <input class="input" id="loginPassword" type="password" name="password" placeholder="••••••••" required />
=======
          <label class="text-sm font-medium" for="login-email">Email</label>
          <input id="login-email" class="input" type="email" name="email" placeholder="you@example.com" required />
        </div>
        <div class="space-y-2">
          <label class="text-sm font-medium" for="login-password">Password</label>
          <input id="login-password" class="input" type="password" name="password" placeholder="••••••••" required />
>>>>>>> fdf7e54a
        </div>
        <div class="flex justify-center">
          <button class="btn btn-primary rounded-full px-4 py-2 text-sm">Sign in</button>
        </div>
        <p class="text-center text-sm text-gray-600">No account? <a class="underline" href="/register">Create one</a></p>
      </form>

      <div class="my-4 flex items-center gap-3 text-xs text-gray-500">
        <div class="h-px flex-1 bg-gray-200"></div>
        <span>or</span>
        <div class="h-px flex-1 bg-gray-200"></div>
      </div>

      <div class="grid gap-3 sm:grid-cols-2">
        <form method="POST" action="/auth/signin/google?callbackUrl=/post-auth" class="contents">
          <button class="btn-outline rounded-xl px-4 py-2 text-sm w-full">
            Continue with Google
          </button>
        </form>
        <form method="POST" action="/auth/signin/github?callbackUrl=/post-auth" class="contents">
          <button class="btn-outline rounded-xl px-4 py-2 text-sm w-full">
            Continue with GitHub
          </button>
        </form>
      </div>
    </div>
  </div>
</section><|MERGE_RESOLUTION|>--- conflicted
+++ resolved
@@ -33,21 +33,13 @@
         <input type="hidden" name="provider" value="credentials" />
         <input type="hidden" name="redirectTo" value="/dashboard" />
         <div class="space-y-2">
-<<<<<<< HEAD
           <label class="text-sm font-medium" for="loginEmail">Email</label>
           <input class="input" id="loginEmail" type="email" name="email" placeholder="you@example.com" required />
         </div>
         <div class="space-y-2">
           <label class="text-sm font-medium" for="loginPassword">Password</label>
           <input class="input" id="loginPassword" type="password" name="password" placeholder="••••••••" required />
-=======
-          <label class="text-sm font-medium" for="login-email">Email</label>
-          <input id="login-email" class="input" type="email" name="email" placeholder="you@example.com" required />
-        </div>
-        <div class="space-y-2">
-          <label class="text-sm font-medium" for="login-password">Password</label>
-          <input id="login-password" class="input" type="password" name="password" placeholder="••••••••" required />
->>>>>>> fdf7e54a
+
         </div>
         <div class="flex justify-center">
           <button class="btn btn-primary rounded-full px-4 py-2 text-sm">Sign in</button>
