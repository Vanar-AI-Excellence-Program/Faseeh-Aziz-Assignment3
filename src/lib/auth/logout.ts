import { signOut } from '@auth/sveltekit/client';

export async function handleLogout() {
  try {
    // Use Auth.js client-side signOut
    await signOut({ 
      callbackUrl: '/'
    });
  } catch (error) {
    console.error('Logout error:', error);
<<<<<<< HEAD
    // Fallback: redirect to login page
=======
    // Fallback: redirect to home page
>>>>>>> 5b5b1cc6
    window.location.href = '/';
  }
}<|MERGE_RESOLUTION|>--- conflicted
+++ resolved
@@ -8,11 +8,5 @@
     });
   } catch (error) {
     console.error('Logout error:', error);
-<<<<<<< HEAD
-    // Fallback: redirect to login page
-=======
-    // Fallback: redirect to home page
->>>>>>> 5b5b1cc6
-    window.location.href = '/';
   }
 }